--- conflicted
+++ resolved
@@ -6,12 +6,8 @@
 import { FooterReferenceType, HeaderReference, HeaderReferenceType } from "./document/body/section-properties";
 import { SectionPropertiesOptions } from "./document/body/section-properties/section-properties";
 import { FooterWrapper } from "./footer-wrapper";
-<<<<<<< HEAD
 import { FootNotes } from "./footnotes";
-import { FirstPageHeaderWrapper, HeaderWrapper } from "./header-wrapper";
-=======
 import { HeaderWrapper } from "./header-wrapper";
->>>>>>> 9f591c4d
 import { Media } from "./media";
 import { Numbering } from "./numbering";
 import { Hyperlink, Paragraph, PictureRun } from "./paragraph";
@@ -29,13 +25,9 @@
     private readonly media: Media;
     private readonly docRelationships: Relationships;
     private readonly fileRelationships: Relationships;
-<<<<<<< HEAD
-    private readonly headerWrapper: HeaderWrapper;
-    private readonly footNotes: FootNotes;
-=======
     private readonly headerWrapper: HeaderWrapper[] = [];
     private readonly footerWrapper: FooterWrapper[] = [];
->>>>>>> 9f591c4d
+    private readonly footNotes: FootNotes;
 
     private readonly contentTypes: ContentTypes;
     private readonly appProperties: AppProperties;
@@ -72,33 +64,13 @@
             "http://schemas.openxmlformats.org/officeDocument/2006/relationships/numbering",
             "numbering.xml",
         );
-<<<<<<< HEAD
-        this.docRelationships.createRelationship(
-            3,
-            "http://schemas.openxmlformats.org/officeDocument/2006/relationships/header",
-            "header1.xml",
-        );
-
-        this.docRelationships.createRelationship(
-            5,
-            "http://schemas.openxmlformats.org/officeDocument/2006/relationships/header",
-            "header2.xml",
-        );
-
-        this.docRelationships.createRelationship(
-            4,
-            "http://schemas.openxmlformats.org/officeDocument/2006/relationships/footer",
-            "footer1.xml",
-        );
-
-        this.docRelationships.createRelationship(
-            6,
+        this.contentTypes = new ContentTypes();
+
+        this.docRelationships.createRelationship(
+            this.nextId++,
             "http://schemas.openxmlformats.org/officeDocument/2006/relationships/footnotes",
             "footnotes.xml",
         );
-=======
-        this.contentTypes = new ContentTypes();
->>>>>>> 9f591c4d
         this.media = new Media();
 
         const header = this.createHeader();
@@ -121,10 +93,8 @@
             "docProps/app.xml",
         );
         this.appProperties = new AppProperties();
-<<<<<<< HEAD
+
         this.footNotes = new FootNotes();
-=======
-
         if (!sectionPropertiesOptions) {
             sectionPropertiesOptions = {
                 footerType: FooterReferenceType.DEFAULT,
@@ -137,7 +107,6 @@
             sectionPropertiesOptions.footerId = footer.Footer.referenceId;
         }
         this.document = new Document(sectionPropertiesOptions);
->>>>>>> 9f591c4d
     }
 
     public addParagraph(paragraph: Paragraph): void {
@@ -188,12 +157,12 @@
         return hyperlink;
     }
 
-<<<<<<< HEAD
+    public addSection(sectionPropertiesOptions: SectionPropertiesOptions): void {
+        this.document.Body.addSection(sectionPropertiesOptions);
+    }
+
     public createFootnote(paragraph: Paragraph): void {
         this.footNotes.createFootNote(paragraph);
-=======
-    public addSection(sectionPropertiesOptions: SectionPropertiesOptions): void {
-        this.document.Body.addSection(sectionPropertiesOptions);
     }
 
     /**
@@ -237,7 +206,6 @@
         );
 
         return headerWrapper;
->>>>>>> 9f591c4d
     }
 
     public get Document(): Document {
