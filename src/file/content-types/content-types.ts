--- conflicted
+++ resolved
@@ -24,26 +24,21 @@
         this.root.push(
             new Override("application/vnd.openxmlformats-officedocument.wordprocessingml.document.main+xml", "/word/document.xml"),
         );
-<<<<<<< HEAD
 
-        this.root.push(new Override("application/vnd.openxmlformats-officedocument.wordprocessingml.header+xml", "/word/header1.xml"));
         this.root.push(new Override("application/vnd.openxmlformats-officedocument.wordprocessingml.header+xml", "/word/header2.xml"));
-        this.root.push(new Override("application/vnd.openxmlformats-officedocument.wordprocessingml.footer+xml", "/word/footer1.xml"));
-=======
->>>>>>> 0b963ec3
         this.root.push(new Override("application/vnd.openxmlformats-officedocument.wordprocessingml.styles+xml", "/word/styles.xml"));
         this.root.push(new Override("application/vnd.openxmlformats-package.core-properties+xml", "/docProps/core.xml"));
         this.root.push(new Override("application/vnd.openxmlformats-officedocument.extended-properties+xml", "/docProps/app.xml"));
         this.root.push(new Override("application/vnd.openxmlformats-officedocument.wordprocessingml.numbering+xml", "/word/numbering.xml"));
     }
 
-    addFooter(index: number) {
+    public addFooter(index: number): void {
         this.root.push(
             new Override("application/vnd.openxmlformats-officedocument.wordprocessingml.footer+xml", `/word/footer${index}.xml`),
         );
     }
 
-    addHeader(index: number) {
+    public addHeader(index: number): void {
         this.root.push(
             new Override("application/vnd.openxmlformats-officedocument.wordprocessingml.header+xml", `/word/header${index}.xml`),
         );
