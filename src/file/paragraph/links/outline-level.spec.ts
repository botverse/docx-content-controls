--- conflicted
+++ resolved
@@ -9,21 +9,15 @@
 
     describe("#constructor()", () => {
         it("should create an outlineLevel with given value", () => {
-<<<<<<< HEAD
             outlineLevel = new OutlineLevel(0);
-            const newJson = Utility.jsonify(outlineLevel);
-            assert.equal(newJson.root[0].root.val, "0");
-=======
-            outlineLevel = new OutlineLevel("0");
             const tree = new Formatter().format(outlineLevel);
             expect(tree).to.deep.equal({
                 "w:outlineLvl": {
                     _attr: {
-                        "w:val": "0",
+                        "w:val": 0,
                     },
                 },
             });
->>>>>>> 9e8d67c4
         });
     });
 });