--- conflicted
+++ resolved
@@ -34,13 +34,10 @@
     };
     readonly float?: ITableFloatOptions;
     readonly layout?: TableLayoutType;
-<<<<<<< HEAD
     readonly style?: string;
-=======
     readonly borders?: ITableBordersOptions;
     readonly alignment?: AlignmentType;
     readonly visuallyRightToLeft?: boolean;
->>>>>>> 5fc28cb6
 }
 
 export class Table extends XmlComponent {
@@ -51,30 +48,12 @@
         margins: { marginUnitType, top, bottom, right, left } = { marginUnitType: WidthType.AUTO, top: 0, bottom: 0, right: 0, left: 0 },
         float,
         layout,
-<<<<<<< HEAD
         style,
-    }: ITableOptions) {
-        super("w:tbl");
-        this.properties = new TableProperties();
-        this.root.push(this.properties);
-        this.properties.setBorder();
-
-        if (style) {
-            this.properties.setStyle(style);
-        }
-
-        if (width) {
-            this.properties.setWidth(width.size, width.type);
-        } else {
-            this.properties.setWidth(100);
-        }
-=======
         borders,
         alignment,
         visuallyRightToLeft,
     }: ITableOptions) {
         super("w:tbl");
->>>>>>> 5fc28cb6
 
         this.root.push(
             new TableProperties({
@@ -82,6 +61,7 @@
                 width: width ?? { size: 100 },
                 float,
                 layout,
+                style,
                 alignment,
                 cellMargin: {
                     bottom: {
