--- conflicted
+++ resolved
@@ -80,31 +80,7 @@
         return this;
     }
 
-<<<<<<< HEAD
-    public prepForXml(): IXmlableObject | undefined {
-        // Cells must end with a paragraph
-        const retval = super.prepForXml();
-        if (!retval) {
-            return undefined;
-        }
-
-        const content = retval["w:tc"];
-        if (!content[content.length - 1]["w:p"]) {
-            content.push(new Paragraph().prepForXml());
-        }
-        return retval;
-    }
-
-    public createParagraph(text?: string): Paragraph {
-        const para = new Paragraph(text);
-        this.addContent(para);
-        return para;
-    }
-
-    public get CellProperties(): TableCellProperties {
-=======
     public get Properties(): TableProperties {
->>>>>>> 071a8ea9
         return this.properties;
     }
 }