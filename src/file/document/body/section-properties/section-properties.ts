// http://officeopenxml.com/WPsection.php
import { FooterWrapper } from "file/footer-wrapper";
import { HeaderWrapper } from "file/header-wrapper";
import { XmlComponent } from "file/xml-components";
<<<<<<< HEAD
import { FooterWrapper } from "../../../footer-wrapper";
import { HeaderWrapper } from "../../../header-wrapper";
import { IPageBordersOptions, IPageNumberTypeAttributes, PageBorders, PageNumberFormat, PageNumberType } from "./";
=======

>>>>>>> 071a8ea9
import { Columns } from "./columns/columns";
import { IColumnsAttributes } from "./columns/columns-attributes";
import { DocumentGrid } from "./doc-grid/doc-grid";
import { IDocGridAttributesProperties } from "./doc-grid/doc-grid-attributes";
import { FooterReferenceType } from "./footer-reference";
import { FooterReference } from "./footer-reference/footer-reference";
import { HeaderReferenceType } from "./header-reference";
import { HeaderReference } from "./header-reference/header-reference";
<<<<<<< HEAD
=======
import { IPageBordersOptions, PageBorders } from "./page-border";
>>>>>>> 071a8ea9
import { PageMargin } from "./page-margin/page-margin";
import { IPageMarginAttributes } from "./page-margin/page-margin-attributes";
import { IPageNumberTypeAttributes, PageNumberFormat, PageNumberType } from "./page-number";
import { PageSize } from "./page-size/page-size";
import { IPageSizeAttributes, PageOrientation } from "./page-size/page-size-attributes";
import { TitlePage } from "./title-page/title-page";

export interface IHeaderFooterGroup<T> {
    default?: T;
    first?: T;
    even?: T;
}

interface IHeadersOptions {
    headers?: IHeaderFooterGroup<HeaderWrapper>;
}

interface IFootersOptions {
    footers?: IHeaderFooterGroup<FooterWrapper>;
}

interface ITitlePageOptions {
    titlePage?: boolean;
}

export type SectionPropertiesOptions = IPageSizeAttributes &
    IPageMarginAttributes &
    IColumnsAttributes &
    IDocGridAttributesProperties &
    IHeadersOptions &
    IFootersOptions &
    IPageNumberTypeAttributes &
    IPageBordersOptions &
    ITitlePageOptions;

export class SectionProperties extends XmlComponent {
    private readonly options: SectionPropertiesOptions;

    constructor(options: SectionPropertiesOptions = {}) {
        super("w:sectPr");

        const {
            width = 11906,
            height = 16838,
            top = 1440,
            right = 1440,
            bottom = 1440,
            left = 1440,
            header = 708,
            footer = 708,
            gutter = 0,
            mirror = false,
            space = 708,
            linePitch = 360,
            orientation = PageOrientation.PORTRAIT,
            headers,
            footers,
            pageNumberFormatType = PageNumberFormat.DECIMAL,
            pageNumberStart,
            pageBorders,
            pageBorderTop,
            pageBorderRight,
            pageBorderBottom,
            pageBorderLeft,
            titlePage = false,
        } = options;

        this.options = options;
        this.root.push(new PageSize(width, height, orientation));
        this.root.push(new PageMargin(top, right, bottom, left, header, footer, gutter, mirror));
        this.root.push(new Columns(space));
        this.root.push(new DocumentGrid(linePitch));

        this.addHeaders(headers);
        this.addFooters(footers);

        this.root.push(new PageNumberType(pageNumberStart, pageNumberFormatType));

        if (pageBorders || pageBorderTop || pageBorderRight || pageBorderBottom || pageBorderLeft) {
            this.root.push(
                new PageBorders({
                    pageBorders: pageBorders,
                    pageBorderTop: pageBorderTop,
                    pageBorderRight: pageBorderRight,
                    pageBorderBottom: pageBorderBottom,
                    pageBorderLeft: pageBorderLeft,
                }),
            );
        }

        if (titlePage) {
            this.root.push(new TitlePage());
        }
    }

    private addHeaders(headers?: IHeaderFooterGroup<HeaderWrapper>): void {
        if (headers) {
            if (headers.default) {
                this.root.push(
                    new HeaderReference({
                        headerType: HeaderReferenceType.DEFAULT,
                        headerId: headers.default.Header.ReferenceId,
                    }),
                );
            }

            if (headers.first) {
                this.root.push(
                    new HeaderReference({
                        headerType: HeaderReferenceType.FIRST,
                        headerId: headers.first.Header.ReferenceId,
                    }),
                );
            }

            if (headers.even) {
                this.root.push(
                    new HeaderReference({
                        headerType: HeaderReferenceType.EVEN,
                        headerId: headers.even.Header.ReferenceId,
                    }),
                );
            }
        }
    }

    private addFooters(footers?: IHeaderFooterGroup<FooterWrapper>): void {
        if (footers) {
            if (footers.default) {
                this.root.push(
                    new FooterReference({
                        footerType: FooterReferenceType.DEFAULT,
                        footerId: footers.default.Footer.ReferenceId,
                    }),
                );
            }

            if (footers.first) {
                this.root.push(
                    new FooterReference({
                        footerType: FooterReferenceType.FIRST,
                        footerId: footers.first.Footer.ReferenceId,
                    }),
                );
            }

            if (footers.even) {
                this.root.push(
                    new FooterReference({
                        footerType: FooterReferenceType.EVEN,
                        footerId: footers.even.Footer.ReferenceId,
                    }),
                );
            }
        }
    }

    public get Options(): SectionPropertiesOptions {
        return this.options;
    }
}<|MERGE_RESOLUTION|>--- conflicted
+++ resolved
@@ -2,13 +2,7 @@
 import { FooterWrapper } from "file/footer-wrapper";
 import { HeaderWrapper } from "file/header-wrapper";
 import { XmlComponent } from "file/xml-components";
-<<<<<<< HEAD
-import { FooterWrapper } from "../../../footer-wrapper";
-import { HeaderWrapper } from "../../../header-wrapper";
-import { IPageBordersOptions, IPageNumberTypeAttributes, PageBorders, PageNumberFormat, PageNumberType } from "./";
-=======
 
->>>>>>> 071a8ea9
 import { Columns } from "./columns/columns";
 import { IColumnsAttributes } from "./columns/columns-attributes";
 import { DocumentGrid } from "./doc-grid/doc-grid";
@@ -17,10 +11,7 @@
 import { FooterReference } from "./footer-reference/footer-reference";
 import { HeaderReferenceType } from "./header-reference";
 import { HeaderReference } from "./header-reference/header-reference";
-<<<<<<< HEAD
-=======
 import { IPageBordersOptions, PageBorders } from "./page-border";
->>>>>>> 071a8ea9
 import { PageMargin } from "./page-margin/page-margin";
 import { IPageMarginAttributes } from "./page-margin/page-margin-attributes";
 import { IPageNumberTypeAttributes, PageNumberFormat, PageNumberType } from "./page-number";
