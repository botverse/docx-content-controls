// http://officeopenxml.com/WPsection.php
import { XmlComponent } from "file/xml-components";
import { Columns } from "./columns/columns";
import { IColumnsAttributes } from "./columns/columns-attributes";
import { DocumentGrid } from "./doc-grid/doc-grid";
import { IDocGridAttributesProperties } from "./doc-grid/doc-grid-attributes";
import { FooterReference, FooterOptions } from "./footer-reference/footer-reference";
import { HeaderReference, HeaderOptions } from "./header-reference/header-reference";
import { PageMargin } from "./page-margin/page-margin";
import { IPageMarginAttributes } from "./page-margin/page-margin-attributes";
import { PageSize } from "./page-size/page-size";
<<<<<<< HEAD
import { IPageSizeAttributes } from "./page-size/page-size-attributes";
import { TitlePage } from "./title-page/title-page";
=======
import { IPageSizeAttributes, PageOrientation } from "./page-size/page-size-attributes";
import { FooterReferenceType, IPageNumberTypeAttributes, PageNumberType, PageNumberFormat } from ".";
import { HeaderReferenceType } from "./header-reference/header-reference-attributes";
>>>>>>> 0b963ec3

export type SectionPropertiesOptions = IPageSizeAttributes &
    IPageMarginAttributes &
    IColumnsAttributes &
    IDocGridAttributesProperties &
    HeaderOptions &
    FooterOptions &
    IPageNumberTypeAttributes;

export class SectionProperties extends XmlComponent {
    private options: SectionPropertiesOptions;
    constructor(options?: SectionPropertiesOptions) {
        super("w:sectPr");

        const defaultOptions = {
            width: 11906,
            height: 16838,
            top: 1440,
            right: 1440,
            bottom: 1440,
            left: 1440,
            header: 708,
            footer: 708,
            gutter: 0,
            space: 708,
            linePitch: 360,
<<<<<<< HEAD
            orientation: "portrait",
            differentFirstPageHeader: false,
=======
            orientation: PageOrientation.PORTRAIT,
            headerType: HeaderReferenceType.DEFAULT,
            headerId: 0,
            footerType: FooterReferenceType.DEFAULT,
            footerId: 0,
            pageNumberStart: undefined,
            pageNumberFormatType: PageNumberFormat.DECIMAL,
>>>>>>> 0b963ec3
        };

        const mergedOptions = {
            ...defaultOptions,
            ...options,
        };

        this.root.push(new PageSize(mergedOptions.width, mergedOptions.height, mergedOptions.orientation));
        this.root.push(
            new PageMargin(
                mergedOptions.top,
                mergedOptions.right,
                mergedOptions.bottom,
                mergedOptions.left,
                mergedOptions.header,
                mergedOptions.footer,
                mergedOptions.gutter,
            ),
        );
        this.root.push(new Columns(mergedOptions.space));
        this.root.push(new DocumentGrid(mergedOptions.linePitch));
<<<<<<< HEAD
        this.root.push(new HeaderReference("default", 3));

        if (mergedOptions.differentFirstPageHeader) {
            this.root.push(new HeaderReference("first", 5));
            this.root.push(new TitlePage());
        }

        this.root.push(new FooterReference());
=======
        this.root.push(
            new HeaderReference({
                headerType: mergedOptions.headerType,
                headerId: mergedOptions.headerId,
            }),
        );
        this.root.push(
            new FooterReference({
                footerType: mergedOptions.footerType,
                footerId: mergedOptions.footerId,
            }),
        );

        this.root.push(new PageNumberType(mergedOptions.pageNumberStart, mergedOptions.pageNumberFormatType));

        this.options = mergedOptions;
    }

    get Options() {
        return this.options;
>>>>>>> 0b963ec3
    }
}<|MERGE_RESOLUTION|>--- conflicted
+++ resolved
@@ -1,22 +1,18 @@
 // http://officeopenxml.com/WPsection.php
 import { XmlComponent } from "file/xml-components";
+import { FooterReferenceType, IPageNumberTypeAttributes, PageNumberFormat, PageNumberType } from "./";
 import { Columns } from "./columns/columns";
 import { IColumnsAttributes } from "./columns/columns-attributes";
 import { DocumentGrid } from "./doc-grid/doc-grid";
 import { IDocGridAttributesProperties } from "./doc-grid/doc-grid-attributes";
-import { FooterReference, FooterOptions } from "./footer-reference/footer-reference";
-import { HeaderReference, HeaderOptions } from "./header-reference/header-reference";
+import { FooterOptions, FooterReference } from "./footer-reference/footer-reference";
+import { HeaderOptions, HeaderReference } from "./header-reference/header-reference";
+import { HeaderReferenceType } from "./header-reference/header-reference-attributes";
 import { PageMargin } from "./page-margin/page-margin";
 import { IPageMarginAttributes } from "./page-margin/page-margin-attributes";
 import { PageSize } from "./page-size/page-size";
-<<<<<<< HEAD
-import { IPageSizeAttributes } from "./page-size/page-size-attributes";
+import { IPageSizeAttributes, PageOrientation } from "./page-size/page-size-attributes";
 import { TitlePage } from "./title-page/title-page";
-=======
-import { IPageSizeAttributes, PageOrientation } from "./page-size/page-size-attributes";
-import { FooterReferenceType, IPageNumberTypeAttributes, PageNumberType, PageNumberFormat } from ".";
-import { HeaderReferenceType } from "./header-reference/header-reference-attributes";
->>>>>>> 0b963ec3
 
 export type SectionPropertiesOptions = IPageSizeAttributes &
     IPageMarginAttributes &
@@ -43,18 +39,14 @@
             gutter: 0,
             space: 708,
             linePitch: 360,
-<<<<<<< HEAD
-            orientation: "portrait",
+            orientation: PageOrientation.PORTRAIT,
             differentFirstPageHeader: false,
-=======
-            orientation: PageOrientation.PORTRAIT,
             headerType: HeaderReferenceType.DEFAULT,
             headerId: 0,
             footerType: FooterReferenceType.DEFAULT,
             footerId: 0,
             pageNumberStart: undefined,
             pageNumberFormatType: PageNumberFormat.DECIMAL,
->>>>>>> 0b963ec3
         };
 
         const mergedOptions = {
@@ -76,16 +68,17 @@
         );
         this.root.push(new Columns(mergedOptions.space));
         this.root.push(new DocumentGrid(mergedOptions.linePitch));
-<<<<<<< HEAD
-        this.root.push(new HeaderReference("default", 3));
 
         if (mergedOptions.differentFirstPageHeader) {
-            this.root.push(new HeaderReference("first", 5));
+            this.root.push(
+                new HeaderReference({
+                    headerType: HeaderReferenceType.FIRST,
+                    headerId: 5,
+                }),
+            );
             this.root.push(new TitlePage());
         }
 
-        this.root.push(new FooterReference());
-=======
         this.root.push(
             new HeaderReference({
                 headerType: mergedOptions.headerType,
@@ -104,8 +97,7 @@
         this.options = mergedOptions;
     }
 
-    get Options() {
+    get Options(): SectionPropertiesOptions {
         return this.options;
->>>>>>> 0b963ec3
     }
 }